--- conflicted
+++ resolved
@@ -5,14 +5,10 @@
 import jax
 import jax.numpy as jnp
 
-<<<<<<< HEAD
 from tools.siren import *
 from tools.table import *
 
-def setup_event_simulator(json_filename, n_photons=1_000_000, temperature=100):
-=======
 def setup_event_simulator(json_filename, n_photons=1_000_000, temperature=0.2, is_data=False):
->>>>>>> 99eb5db6
     """
     Sets up and returns an event simulator with the specified configuration.
 
@@ -70,8 +66,6 @@
 
     return simulate_event
 
-<<<<<<< HEAD
-
 def create_siren_grid(table):
     ene_bins = table.normalize(0, table.binning[0])
     cos_bins = table.normalize(1, np.linspace(0.3, max(table.binning[1]), 50))
@@ -82,10 +76,7 @@
     grid_shape = (np.shape(cos_bins)[0]*np.shape(trk_bins)[0],3)
     return cos_bins, trk_bins, cos_trk_mesh, (x_data, y_data), grid_shape
 
-def create_event_simulator(propagate_photons, Nphot, NUM_DETECTORS, detector_points):
-=======
 def create_event_simulator(propagate_photons, Nphot, NUM_DETECTORS, detector_points, is_data):
->>>>>>> 99eb5db6
     """
     Creates a memory-efficient differentiable event simulator with fixed time calculation.
 
@@ -111,20 +102,14 @@
 
     table = Table('siren/cprof_mu_train_10000ev.h5')
     grid_data = create_siren_grid(table)
-    #grid_shape = grid_data[4]
     siren_model, model_params = load_siren_jax('siren/siren_cprof_mu.pkl')
 
+
     @jax.jit
-    def _simulate_event_core(params, key):
+    def _simulation_core(params, key):
         # Unpack simulation parameters
-        cone_opening, track_origin, track_direction, initial_intensity = params
+        energy, track_origin, track_direction, initial_intensity = params
 
-        # # Generate and propagate photons
-        # photon_directions, photon_origins = differentiable_get_rays(
-        #     track_origin, track_direction, cone_opening, Nphot, key)
-        # prop_results = propagate_photons(photon_origins, photon_directions)
-
-        energy=500
         photon_directions, photon_origins, photon_weights = new_differentiable_get_rays(track_origin, track_direction, energy, Nphot, grid_data, model_params, key)
         prop_results = propagate_photons(photon_origins, photon_directions)
 
@@ -172,72 +157,16 @@
             jnp.zeros_like(detector_weight_totals)
         )
 
-        # # Position calculation - currently not needed but can be used for additional analysis
-        # flat_positions = hit_positions.reshape(-1, 3)  # [max_detectors * n_rays, 3]
-        #
-        # detector_position_totals = jax.ops.segment_sum(
-        #     flat_weights[:, None] * flat_positions,
-        #     flat_indices,
-        #     num_segments=NUM_DETECTORS
-        # )
-        #
-        # average_positions = jnp.where(
-        #     detector_weight_totals[:, None] > eps,
-        #     detector_position_totals / (detector_weight_totals[:, None] + eps),
-        #     detector_points
-        # )
+        return charges, average_times, detector_weight_totals, eps
 
-        return charges, average_times#, weights
+    @jax.jit
+    def _simulate_event_core(params, key):
+        charges, average_times, detector_weight_totals, eps = _simulation_core(params, key)
+        return charges, average_times
 
     @jax.jit
     def _simulate_event_core_data(params, key):
-        # Unpack simulation parameters
-        cone_opening, track_origin, track_direction, initial_intensity = params
-
-        # Generate and propagate photons
-        photon_directions, photon_origins = differentiable_get_rays(
-            track_origin, track_direction, cone_opening, Nphot, key)
-        prop_results = propagate_photons(photon_origins, photon_directions)
-
-        # Extract results - each array includes data for all possible detector-ray combinations
-        weights = prop_results['detector_weights']  # [max_detectors, n_rays]
-        detector_indices = prop_results['detector_indices']  # [max_detectors]
-        hit_times = prop_results['times']  # [max_detectors, n_rays]
-        hit_positions = prop_results['positions']  # [max_detectors, n_rays, 3]
-
-        # Calculate charge deposits using competitive normalized weights
-        photon_intensity = initial_intensity / Nphot
-        flat_weights = weights.reshape(-1)
-        flat_indices = detector_indices.reshape(-1)
-        charges = jax.ops.segment_sum(
-            flat_weights * photon_intensity,
-            flat_indices,
-            num_segments=NUM_DETECTORS
-        )
-
-        # Compute average hit times for each detector using weighted averages
-        flat_times = hit_times.reshape(-1)  # Flatten times
-
-        # Calculate numerator and denominator for weighted average time
-        detector_time_totals = jax.ops.segment_sum(
-            flat_weights * flat_times,
-            flat_indices,
-            num_segments=NUM_DETECTORS
-        )
-
-        detector_weight_totals = jax.ops.segment_sum(
-            flat_weights,
-            flat_indices,
-            num_segments=NUM_DETECTORS
-        )
-
-        # Compute average times with protection against division by zero
-        eps = 1e-10
-        average_times = jnp.where(
-            detector_weight_totals > eps,
-            detector_time_totals / (detector_weight_totals + eps),
-            jnp.zeros_like(detector_weight_totals)
-        )
+        charges, average_times, detector_weight_totals, eps = _simulation_core(params, key)
 
         # Find minimum non-zero time
         # Create a mask for non-zero times and weights
