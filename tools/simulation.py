--- conflicted
+++ resolved
@@ -15,14 +15,10 @@
 
 base_dir_path = os.path.dirname(os.path.abspath(__file__))+'/'
 
-<<<<<<< HEAD
-def setup_event_simulator(json_filename, n_photons=1_000_000, temperature=0.2, K=2, is_data=False, is_calibration=False,
-                          max_detectors_per_cell=4, use_expected_value=True):
-=======
+
 def setup_event_simulator(json_filename, n_photons=1_000_000, temperature=0.2, K=2, 
                          is_data=False, is_calibration=False, max_detectors_per_cell=4,
-                         detector_type='Cylinder'):
->>>>>>> e9ba3b9c
+                         detector_type='Cylinder', use_expected_value=True):
     """
     Sets up and returns an event simulator with the specified configuration.
 
@@ -41,18 +37,14 @@
     is_calibration : bool, optional
         True for isotropic calibration mode (default: False)
     max_detectors_per_cell : int, optional
-<<<<<<< HEAD
         Grid cell detector limit (default: 4)
     use_expected_value : bool, optional
         Propagation mode selection:
         - True: Expected value (differentiable)
         - False: Monte Carlo sampling
         - None: Auto-select based on mode
-=======
-        Maximum number of detectors per cell in the detector configuration. Default is 4.
     detector_type : str, optional
         Type of detector geometry: 'Cylinder' or 'Sphere'. Default is 'Cylinder' for backward compatibility.
->>>>>>> e9ba3b9c
 
     Returns
     -------
@@ -122,67 +114,6 @@
     )
 
     return simulate_event
-
-
-# def setup_event_simulator(json_filename, n_photons=1_000_000, temperature=0.2, K=2, is_data=False, is_calibration=False, max_detectors_per_cell=4):
-#     """
-#     Sets up and returns an event simulator with the specified configuration.
-
-#     Parameters
-#     ----------
-#     json_filename : str
-#         Path to the JSON file containing detector configuration.
-#     n_photons : int, optional
-#         Number of photons to simulate per event, default 1,000,000.
-#     temperature : float, optional
-#         Temperature parameter for photon propagation, default 0.2.
-#     K : int, optional
-#         Number of scattering iterations to simulate per event.
-#     is_data : bool, optional
-#         If true, runs in data mode, loading photon data from a file, if false, uses the SIREN model.
-#     is_calibration : bool, optional
-#         If true, runs in calibration mode, simulating isotropic photon generation, if false, uses the SIREN model.
-#     max_detectors_per_cell : int, optional
-#         Maximum number of detectors per cell in the detector configuration. Default is 4.
-
-#     Returns
-#     -------
-#     callable
-#         simulate_event: a JIT-compiled function that takes (params, key) and returns event data.
-#         The parameter tuple for the simulation function is expected to be:
-#            (cone_opening, track_origin, track_direction, initial_intensity,
-#             scatter_length, reflection_rate, absorption_length, tau_gs)
-#         and K is precompiled as part of the simulator.
-#     """
-#     # Initialize detector configuration.
-#     detector = generate_detector(json_filename)
-#     detector_points = jnp.array(detector.all_points)
-#     detector_radius = detector.S_radius
-
-#     # Setup photon propagator with specified parameters.
-#     propagate_photons = create_photon_propagator(
-#         detector_points,
-#         detector_radius,
-#         temperature=temperature,
-#         max_detectors_per_cell=max_detectors_per_cell
-#     )
-
-#     # Get number of detectors from the points array.
-#     NUM_DETECTORS = len(detector_points)
-
-#     # Create the event simulator with a fixed number of scattering iterations K.
-#     simulate_event = create_event_simulator(
-#         propagate_photons,
-#         n_photons,
-#         NUM_DETECTORS,
-#         detector_points,
-#         K,
-#         is_data,
-#         is_calibration,
-#         max_detectors_per_cell
-#     )
-
-#     return simulate_event
 
 
 def normalize(v, epsilon=1e-6):
@@ -698,9 +629,6 @@
               surface_distances, normals, scatter_length, reflection_rate,
               absorption_length, tau_gs, rng_keys)
 
-<<<<<<< HEAD
-            # Calculate detected intensities
-=======
             # NaN SAFETY LAYER - Detect and neutralize problematic rays (this happens once every several million rays, but causes problems if not dealt with)
             nan_pos_mask = jnp.any(jnp.isnan(new_positions), axis=1)
             nan_dir_mask = jnp.any(jnp.isnan(new_directions), axis=1)
@@ -731,7 +659,6 @@
             )
 
             # Calculate intensities
->>>>>>> e9ba3b9c
             detected_intensity_factors = detect_probs * reflection_attenuations
             updated_weights = depositions * current_intensities[None, :] * detected_intensity_factors[None, :]
             total_times = times + current_times[:, None]
@@ -741,20 +668,12 @@
             iteration_indices = detector_indices
             iteration_times = total_times.squeeze(-1)
 
-<<<<<<< HEAD
-            # Update intensities for next iteration
-            new_intensities = current_intensities * continuing_factors
-
-            # Apply stop_gradient to prevent backpropagation through iterations
-            next_positions = jax.lax.stop_gradient(new_positions)
-            next_directions = jax.lax.stop_gradient(new_directions)
-=======
             # Update for next iteration using safe values
             new_intensities = current_intensities * safe_continuing_factors
             # Apply stop_gradient to all state variables
             next_positions = jax.lax.stop_gradient(safe_new_positions)
             next_directions = jax.lax.stop_gradient(safe_new_directions)
->>>>>>> e9ba3b9c
+
             next_intensities = new_intensities
             next_times = jax.lax.stop_gradient(new_times)
 
@@ -824,12 +743,7 @@
 
         return corrected_q, aligned_times
 
-<<<<<<< HEAD
     # Return appropriate simulation function
-=======
-
-    # Return the appropriate function based on mode
->>>>>>> e9ba3b9c
     if is_data:
         return _simulation_with_data
     elif is_calibration:
